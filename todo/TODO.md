--- conflicted
+++ resolved
@@ -4,10 +4,7 @@
 8. Linki afiliacyjne
 10. CSV Import Export
 11. help needed
-<<<<<<< HEAD
-12. GA for calculations run
-=======
 15. Time Saved -> Data zakonczenia realna
 16. Tutorial - proper implementation
 17. TODO: in code
->>>>>>> 54a64eff
+12. GA for calculations run